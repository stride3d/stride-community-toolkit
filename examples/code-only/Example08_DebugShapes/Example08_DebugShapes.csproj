<Project Sdk="Microsoft.NET.Sdk">

    <PropertyGroup>
        <OutputType>Exe</OutputType>
        <TargetFramework>net8.0</TargetFramework>
        <ImplicitUsings>enable</ImplicitUsings>
        <Nullable>enable</Nullable>
    </PropertyGroup>

    <ItemGroup>
<<<<<<< HEAD
        <ProjectReference Include="..\..\..\src\Stride.CommunityToolkit.DebugShapes\Stride.CommunityToolkit.DebugShapes.csproj" />
=======
        <ProjectReference Include="..\..\..\src\Stride.CommunityToolkit.Bullet\Stride.CommunityToolkit.Bullet.csproj" />
>>>>>>> b7fc933e
        <ProjectReference Include="..\..\..\src\Stride.CommunityToolkit.Skyboxes\Stride.CommunityToolkit.Skyboxes.csproj" />
        <ProjectReference Include="..\..\..\src\Stride.CommunityToolkit.Windows\Stride.CommunityToolkit.Windows.csproj" />
    </ItemGroup>

</Project><|MERGE_RESOLUTION|>--- conflicted
+++ resolved
@@ -8,11 +8,8 @@
     </PropertyGroup>
 
     <ItemGroup>
-<<<<<<< HEAD
         <ProjectReference Include="..\..\..\src\Stride.CommunityToolkit.DebugShapes\Stride.CommunityToolkit.DebugShapes.csproj" />
-=======
         <ProjectReference Include="..\..\..\src\Stride.CommunityToolkit.Bullet\Stride.CommunityToolkit.Bullet.csproj" />
->>>>>>> b7fc933e
         <ProjectReference Include="..\..\..\src\Stride.CommunityToolkit.Skyboxes\Stride.CommunityToolkit.Skyboxes.csproj" />
         <ProjectReference Include="..\..\..\src\Stride.CommunityToolkit.Windows\Stride.CommunityToolkit.Windows.csproj" />
     </ItemGroup>
