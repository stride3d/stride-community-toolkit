using Stride.Core.Mathematics;
using Stride.Engine;
using Stride.Physics;

namespace Stride.CommunityToolkit.Extensions;

public static class CameraComponentExtensions
{
    /// <summary>
    /// Returns near and far vector based on a ray going from camera through a screen point. The ray is in world space, starting on the near plane of the camera and going through position's (x,y) pixel coordinates on the screen.
    /// </summary>
    /// <param name="cameraComponent"></param>
    /// <param name="mousePosition"></param>
    /// <returns></returns>
    public static (Vector4 VectorNear, Vector4 VectorFar) ScreenPointToRay(this CameraComponent cameraComponent, Vector2 mousePosition)
    {
        var validMousePosition = mousePosition;

        var invertedMatrix = Matrix.Invert(cameraComponent.ViewProjectionMatrix);

        Vector3 position;
        position.X = validMousePosition.X * 2f - 1f;
        position.Y = 1f - validMousePosition.Y * 2f;
        position.Z = 0f;

        Vector4 vectorNear = Vector3.Transform(position, invertedMatrix);
        vectorNear /= vectorNear.W;

        position.Z = 1f;

        Vector4 vectorFar = Vector3.Transform(position, invertedMatrix);
        vectorFar /= vectorFar.W;

        return (vectorNear, vectorFar);
<<<<<<< HEAD
	}
	public static Vector3 LogicDirectionToWorldDirection(this CameraComponent camera, Vector2 logicDirection, Vector3 upVector)
	{
		camera.Update();
		var inverseView = Matrix.Invert(camera.ViewMatrix);

		var forward = Vector3.Cross(upVector, inverseView.Right);
		forward.Normalize();

		var right = Vector3.Cross(forward, upVector);
		var worldDirection = forward * logicDirection.Y + right * logicDirection.X;
		worldDirection.Normalize();
		return worldDirection;
	}

	public static Vector3 LogicDirectionToWorldDirection(this CameraComponent camera, Vector2 logicDirection)
	{
		camera.Update();
		var upVector = Vector3.UnitY;
		var inverseView = Matrix.Invert(camera.ViewMatrix);

		var forward = Vector3.Cross(upVector, inverseView.Right);
		forward.Normalize();

		var right = Vector3.Cross(forward, upVector);
		var worldDirection = forward * logicDirection.Y + right * logicDirection.X;
		worldDirection.Normalize();
		return worldDirection;
	}
=======
    }

    /// <summary>
    /// Performs a raycasting operation from the specified CameraComponent's position through the specified screen position in world coordinates,
    /// and returns information about the hit result.
    /// </summary>
    /// <param name="Camera">The CameraComponent from which the ray should be cast.</param>
    /// <param name="component">The ScriptComponent which has the Simulation to run the Cast in.</param>
    /// <param name="screenPos">The screen position (in world coordinates) where the ray should be cast through.</param>
    /// <param name="collisionGroups">Optional. The collision filter group to consider during the raycasting. Default is CollisionFilterGroups.DefaultFilter.</param>
    /// <param name="collisionFlags">Optional. The collision filter group flags to consider during the raycasting. Default is CollisionFilterGroupFlags.DefaultFilter.</param>
    /// <returns>A HitResult containing information about the hit result, including the hit location and other collision data.</returns>
    public static HitResult RayCast(this CameraComponent Camera, ScriptComponent component, Vector2 screenPos, CollisionFilterGroups collisionGroups = CollisionFilterGroups.DefaultFilter, CollisionFilterGroupFlags collisionFlags = CollisionFilterGroupFlags.DefaultFilter)
    {
        Matrix invViewProj = Matrix.Invert(Camera.ViewProjectionMatrix);
        // Reconstruct the projection-space position in the (-1, +1) range.
        //    Don't forget that Y is down in screen coordinates, but up in projection space
        Vector3 sPos;
        sPos.X = screenPos.X * 2f - 1f;
        sPos.Y = 1f - screenPos.Y * 2f;

        // Compute the near (start) point for the raycast
        // It's assumed to have the same projection space (x,y) coordinates and z = 0 (lying on the near plane)
        // We need to unproject it to world space
        sPos.Z = 0f;
        var vectorNear = Vector3.Transform(sPos, invViewProj);
        vectorNear /= vectorNear.W;

        // Compute the far (end) point for the raycast
        // It's assumed to have the same projection space (x,y) coordinates and z = 1 (lying on the far plane)
        // We need to unproject it to world space
        sPos.Z = 1f;
        var vectorFar = Vector3.Transform(sPos, invViewProj);
        vectorFar /= vectorFar.W;

        // Raycast from the point on the near plane to the point on the far plane and get the collision result
        return component.GetSimulation().Raycast(vectorNear.XYZ(), vectorFar.XYZ(), collisionGroups, collisionFlags);
    }

    /// <summary>
    /// Performs a raycasting operation from the specified CameraComponent's position through the mouse cursor position in screen coordinates,
    /// and returns information about the hit result.
    /// </summary>
    /// <param name="Camera">The CameraComponent from which the ray should be cast.</param>
    /// <param name="component">The ScriptComponent from which the Input.MousePosition should be taken.</param>
    /// <param name="collisionGroup">Optional. The collision filter group to consider during the raycasting. Default is CollisionFilterGroups.DefaultFilter.</param>
    /// <param name="collisionFilterGroupFlags">Optional. The collision filter group flags to consider during the raycasting. Default is CollisionFilterGroupFlags.DefaultFilter.</param>
    /// <returns>A HitResult containing information about the hit result, including the hit location and other collision data.</returns>
    public static HitResult RayCastMouse(this CameraComponent Camera, ScriptComponent component, CollisionFilterGroups collisionGroup = CollisionFilterGroups.DefaultFilter, CollisionFilterGroupFlags collisionFilterGroupFlags = CollisionFilterGroupFlags.DefaultFilter)
    {
        return Camera.RayCast(component, component.Input.MousePosition, collisionGroup, collisionFilterGroupFlags);
    }
>>>>>>> de0419da
}<|MERGE_RESOLUTION|>--- conflicted
+++ resolved
@@ -32,7 +32,6 @@
         vectorFar /= vectorFar.W;
 
         return (vectorNear, vectorFar);
-<<<<<<< HEAD
 	}
 	public static Vector3 LogicDirectionToWorldDirection(this CameraComponent camera, Vector2 logicDirection, Vector3 upVector)
 	{
@@ -62,8 +61,6 @@
 		worldDirection.Normalize();
 		return worldDirection;
 	}
-=======
-    }
 
     /// <summary>
     /// Performs a raycasting operation from the specified CameraComponent's position through the specified screen position in world coordinates,
@@ -115,5 +112,4 @@
     {
         return Camera.RayCast(component, component.Input.MousePosition, collisionGroup, collisionFilterGroupFlags);
     }
->>>>>>> de0419da
 }